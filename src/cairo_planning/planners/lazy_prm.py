--- conflicted
+++ resolved
@@ -742,7 +742,6 @@
             if self._val2name(q) != start_val2name and self._val2name(q) != goal_val2name:
                 graph.add_vertex(self._val2name(q), **{'value': q})
     
-<<<<<<< HEAD
     def _remove_edge(self, vidx1, vidx2):
         print(vidx1, vidx2)
         start_val2name = self._val2name(self.graph.vs[self._name2idx(self.graph, self.start_name)]['value'])
@@ -752,15 +751,6 @@
         if self._val2name(q1) not in [start_val2name, goal_val2name] and self._val2name(q2) not in [start_val2name, goal_val2name]:
             self.graph.delete_edges(self.graph.get_eid(
                 graph_idx1, graph_idx2, directed=False, error=True))
-=======
-    def _remove_edge(self, graph, q1, q2):
-        start_val2name = self._val2name(self.graph.vs[self._name2idx(graph, self.start_name)]['value'])
-        goal_val2name = self._val2name(self.graph.vs[self._name2idx(graph, self.goal_name)]['value'])
-        graph_idx1 = self.graph.vs['id'].index(q1)
-        graph_idx2 = self.graph.vs['id'].index(q2)
-        self.graph.delete_edges(self.graph.get_eid(
-            graph_idx1, graph_idx2, directed=False, error=True))
->>>>>>> d80a7960
 
     def _add_edge(self, graph, q_from, q_to, weight):
         start_val2name = self._val2name(self.graph.vs[self._name2idx(graph, self.start_name)]['value'])
